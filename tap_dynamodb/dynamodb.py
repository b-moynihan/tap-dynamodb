--- conflicted
+++ resolved
@@ -104,17 +104,13 @@
                             config=timeout_config   # pass the config to add the request_timeout
                             )
     return boto3.client('dynamodbstreams',
-<<<<<<< HEAD
-                        region_name=config['region_name'])
+                        region_name=config['region_name'],
+                        config=timeout_config   # pass the config to add the request_timeout
+                        )
 
 def decode_expression(expression):
     '''Convert the string into JSON object and raise an exception if invalid JSON format'''
     try:
         return json.loads(expression)
     except json.decoder.JSONDecodeError:
-        raise Exception("Invalid JSON format. The expression attributes should contain a valid JSON format.")
-=======
-                        region_name=config['region_name'],
-                        config=timeout_config   # pass the config to add the request_timeout
-                        )
->>>>>>> 16657825
+        raise Exception("Invalid JSON format. The expression attributes should contain a valid JSON format.")