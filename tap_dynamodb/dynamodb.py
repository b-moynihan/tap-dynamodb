--- conflicted
+++ resolved
@@ -86,16 +86,13 @@
     return request_timeout
 
 def get_client(config):
-<<<<<<< HEAD
     """
-    client for FULL_TABLE and running discover mode
+    Client for FULL_TABLE and running discover mode.
     """
-=======
     # get the request_timeout
     request_timeout = get_request_timeout(config)
     # add the request_timeout in both connect_timeout as well as read_timeout
     timeout_config = Config(connect_timeout=request_timeout, read_timeout=request_timeout)
->>>>>>> 16657825
     if config.get('use_local_dynamo'):
         return boto3.client('dynamodb',
                             endpoint_url='http://localhost:8000',
@@ -107,16 +104,13 @@
                         )
 
 def get_stream_client(config):
-<<<<<<< HEAD
     """
-    Streams client for the LOG_BASED sync
+    Streams client for the LOG_BASED sync.
     """
-=======
     # get the request_timeout
     request_timeout = get_request_timeout(config)
     # add the request_timeout in both connect_timeout as well as read_timeout
     timeout_config = Config(connect_timeout=request_timeout,  read_timeout=request_timeout)
->>>>>>> 16657825
     if config.get('use_local_dynamo'):
         return boto3.client('dynamodbstreams',
                             endpoint_url='http://localhost:8000',
