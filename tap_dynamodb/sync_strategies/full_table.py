--- conflicted
+++ resolved
@@ -9,23 +9,16 @@
 LOGGER = singer.get_logger()
 
 
-<<<<<<< HEAD
 def scan_table(table_name, projection, expression, last_evaluated_key, config):
-=======
-def scan_table(table_name, projection, last_evaluated_key, config):
     '''
     Get all the records of the table by using `scan()` method with projection expression parameters
     '''
->>>>>>> 35b97f09
     scan_params = {
         'TableName': table_name,
         'Limit': 1000
     }
-<<<<<<< HEAD
-=======
 
     # add the projection expression in the parameters to the `scan`
->>>>>>> 35b97f09
     if projection is not None and projection != '':
         scan_params['ProjectionExpression'] = projection
     if expression:
